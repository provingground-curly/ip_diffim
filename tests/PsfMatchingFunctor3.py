#!/usr/bin/env python
import os, pdb, sys

import unittest
import lsst.utils.tests as tests

import eups
import lsst.afw.detection as afwDetection
import lsst.afw.image as afwImage
import lsst.afw.math as afwMath
import lsst.pex.policy as pexPolicy
import lsst.ip.diffim as ipDiffim
import lsst.pex.logging as logging

import lsst.afw.display.ds9 as ds9

Verbosity = 4
logging.Trace_setVerbosity('lsst.ip.diffim', Verbosity)

diffimDir    = eups.productDir('ip_diffim')
diffimPolicy = os.path.join(diffimDir, 'pipeline', 'ImageSubtractStageDictionary.paf')

display = False
writefits = False

# This one just creates example convolution and deconvolution kernels

class DiffimTestCases(unittest.TestCase):
    
    # D = I - (K.x.T + bg)
        
    def setUp(self):
        self.policy      = pexPolicy.Policy.createPolicy(diffimPolicy)
        self.kCols       = self.policy.getInt('kernelCols')
        self.kRows       = self.policy.getInt('kernelRows')
        self.fpGrowKsize = self.policy.getDouble('fpGrowKsize')
        self.basisList   = ipDiffim.generateDeltaFunctionKernelSet(self.kCols, self.kRows)
        self.H           = ipDiffim.generateFiniteDifferenceRegularization(self.kCols, self.kRows, 0)
        
        self.gSize         = self.kCols
        self.gaussFunction = afwMath.GaussianFunction2D(2, 2)
        self.gaussKernel   = afwMath.AnalyticKernel(self.gSize, self.gSize, self.gaussFunction)
        self.kImageIn      = afwImage.ImageD(self.gSize, self.gSize)
        self.gaussKernel.computeImage(self.kImageIn, False)

        # difference imaging functor
        self.kFunctor      = ipDiffim.PsfMatchingFunctorF(self.basisList, self.H)

        # known input images
<<<<<<< HEAD
        defDataDir = eups.productDir('afwdata')
        defSciencePath = os.path.join(defDataDir, "DC3a-Sim", "sci", "v26-e0",
                                      "v26-e0-c011-a00.sci")
        defTemplatePath = os.path.join(defDataDir, "DC3a-Sim", "sci", "v5-e0",
                                       "v5-e0-c011-a00.sci")
        self.scienceImage   = afwImage.ExposureF(defSciencePath)
        self.templateImage  = afwImage.ExposureF(defTemplatePath)
        self.templateImage  = ipDiffim.warpTemplateExposure(self.templateImage, self.scienceImage, self.policy)

        # image statistics
        self.dStats  = ipDiffim.ImageStatisticsF()
=======
        self.defDataDir = eups.productDir('afwdata')
        if self.defDataDir:
            defSciencePath = os.path.join(self.defDataDir, "DC3a-Sim", "sci", "v26-e0",
                                          "v26-e0-c011-a00.sci")
            defTemplatePath = os.path.join(self.defDataDir, "DC3a-Sim", "sci", "v5-e0",
                                           "v5-e0-c011-a00.sci")
            self.scienceImage   = afwImage.ExposureF(defSciencePath)
            self.templateImage  = afwImage.ExposureF(defTemplatePath)
            
            # Remap the template to the image; replace self.templateImage with warped image
            wKernel = afwMath.makeWarpingKernel('lanczos4')
            self.remappedImage = self.templateImage.Factory(
                self.scienceImage.getWidth(), 
                self.scienceImage.getHeight(),
                self.scienceImage.getWcs())
            self.remappedImage.getMaskedImage().setXY0( self.scienceImage.getMaskedImage().getXY0() )
            afwMath.warpExposure(self.remappedImage, 
                                 self.templateImage, 
                                 wKernel)
            self.templateImage = self.remappedImage
            
            # edge bit
            self.edgeBit = afwImage.MaskU().getMaskPlane('EDGE')
            
            # image statistics
            self.dStats  = ipDiffim.ImageStatisticsF()
>>>>>>> bc154744
        
    def tearDown(self):
        del self.policy

    def applyFunctor(self, invert=False, foffset=0, xloc=397, yloc=580):
        # NOTE : the size of these images have to be bigger
        #        size you lose pixels due to the convolution with the gaussian
        #        so adjust the size a bit to compensate 
        imsize = int(3.5 * self.kCols)

        # chop out a region around a known object
        bbox = afwImage.BBox( afwImage.PointI(xloc - imsize/2,
                                              yloc - imsize/2),
                              afwImage.PointI(xloc + imsize/2,
                                              yloc + imsize/2) )

        if invert:
            tmi  = afwImage.MaskedImageF(self.scienceImage.getMaskedImage(),  bbox)
            smi  = afwImage.MaskedImageF(self.templateImage.getMaskedImage(), bbox)
        else:
            smi  = afwImage.MaskedImageF(self.scienceImage.getMaskedImage(),  bbox)
            tmi  = afwImage.MaskedImageF(self.templateImage.getMaskedImage(), bbox)

        # convolve science image with a gaussian for testing...
        #cmi = smi.Factory(smi.getDimensions())
        #afwMath.convolve(cmi, smi, self.gaussKernel, False)
        #smi = cmi
        
        # OUTPUT
        if display:
            ds9.mtv(tmi, frame=1+foffset)
            ds9.mtv(smi, frame=2+foffset)
        if writefits:
            tmi.writeFits('t')
            smi.writeFits('s')
            
        # estimate of the variance
        var  = afwImage.MaskedImageF(smi, True)
        var -= tmi

        #print 'Estimated variance   : %.2f %.2f -> %.2f' % (afwMath.makeStatistics(tmi.getVariance(), afwMath.MEDIAN).getValue(),
        #                                                    afwMath.makeStatistics(smi.getVariance(), afwMath.MEDIAN).getValue(),
        #                                                    afwMath.makeStatistics(var.getVariance(), afwMath.MEDIAN).getValue())
        
        # accepts : imageToConvolve, imageToNotConvolve
        self.kFunctor.apply(tmi.getImage(), smi.getImage(), var.getVariance(), self.policy)
        kernel    = self.kFunctor.getKernel()
        kImageOut = afwImage.ImageD(self.kCols, self.kRows)
        kSum      = kernel.computeImage(kImageOut, False)
        diffIm    = ipDiffim.convolveAndSubtract(tmi, smi, kernel, self.kFunctor.getBackground())
        bbox      = afwImage.BBox(afwImage.PointI(kernel.getCtrX(),
                                                  kernel.getCtrY()) ,
                                  afwImage.PointI(diffIm.getWidth() - (kernel.getWidth()  - kernel.getCtrX()),
                                                  diffIm.getHeight() - (kernel.getHeight() - kernel.getCtrY())))
        diffIm2   = afwImage.MaskedImageF(diffIm, bbox)
        self.dStats.apply( diffIm2 )
        print 'Diffim residuals1 : %.2f +/- %.2f (%.3f)' % (self.dStats.getMean(), self.dStats.getRms(), kSum)
        #print 'Diffim variance   : %.2f %.2f -> %.2f' % (afwMath.makeStatistics(tmi.getVariance(), afwMath.MEDIAN).getValue(),
        #                                                 afwMath.makeStatistics(smi.getVariance(), afwMath.MEDIAN).getValue(),
        #                                                 afwMath.makeStatistics(diffIm2.getVariance(), afwMath.MEDIAN).getValue())
                                                       
        
        # OUTPUT
#        if display:
#            ds9.mtv(kImageOut, frame=3)
#            ds9.mtv(diffIm, frame=4)
#            ds9.mtv(diffIm2, frame=5)
#        if writefits:
#            kImageOut.writeFits('k1.fits')
#            diffIm.writeFits('dA1')
#            diffIm2.writeFits('dA2')

        # Second iteration
        self.kFunctor.apply(tmi.getImage(), smi.getImage(), diffIm.getVariance(), self.policy)
        kernel    = self.kFunctor.getKernel()
        kSum      = kernel.computeImage(kImageOut, False)
        diffIm    = ipDiffim.convolveAndSubtract(tmi, smi, kernel, self.kFunctor.getBackground())
        bbox      = afwImage.BBox(afwImage.PointI(kernel.getCtrX(),
                                                  kernel.getCtrY()) ,
                                  afwImage.PointI(diffIm.getWidth() - (kernel.getWidth()  - kernel.getCtrX()),
                                                  diffIm.getHeight() - (kernel.getHeight() - kernel.getCtrY())))
        diffIm2   = afwImage.MaskedImageF(diffIm, bbox)
        self.dStats.apply( diffIm2 )
        print 'Diffim residuals2 : %.2f +/- %.2f (%.2f)' % (self.dStats.getMean(), self.dStats.getRms(), kSum)
        #print 'Diffim variance   : %.2f %.2f -> %.2f' % (afwMath.makeStatistics(tmi.getVariance(), afwMath.MEDIAN).getValue(),
        #                                                 afwMath.makeStatistics(smi.getVariance(), afwMath.MEDIAN).getValue(),
        #                                                 afwMath.makeStatistics(diffIm2.getVariance(), afwMath.MEDIAN).getValue())
        
        # OUTPUT
        if display:
            ds9.mtv(kImageOut, frame=3+foffset)
            ds9.mtv(diffIm2, frame=4+foffset)
        if writefits:
            kImageOut.writeFits('k2.fits')
            diffIm2.writeFits('dB2')

    def testFunctor(self):
        if not self.defDataDir:
            print >> sys.stderr, "Warning: afwdata is not set up"
            return
        
        #self.applyFunctor(invert=False, foffset=0)
        #self.applyFunctor(invert=True, foffset=4)
        
        #self.applyFunctor(invert=False, foffset=0, xloc=460, yloc=1656)
        #self.applyFunctor(invert=True, foffset=4, xloc=460, yloc=1656)
        
        #self.applyFunctor(invert=False, foffset=0, xloc=288, yloc=952)
        #self.applyFunctor(invert=True, foffset=4, xloc=288, yloc=952)

        self.applyFunctor(invert=False, foffset=0, xloc=460, yloc=1656)
        self.applyFunctor(invert=True, foffset=4, xloc=460, yloc=1656)
        
        #self.applyFunctor(invert=False, foffset=0, xloc=251, yloc=1950)
        #self.applyFunctor(invert=True, foffset=4, xloc=251, yloc=1950)
#####
        
def suite():
    """Returns a suite containing all the test cases in this module."""
    tests.init()

    suites = []
    suites += unittest.makeSuite(DiffimTestCases)
    suites += unittest.makeSuite(tests.MemoryTestCase)
    return unittest.TestSuite(suites)

def run(exit=False):
    """Run the tests"""
    tests.run(suite(), exit)

if __name__ == "__main__":
    if '-d' in sys.argv:
        display = True
    if '-w' in sys.argv:
        writefits = True
        
    run(True)<|MERGE_RESOLUTION|>--- conflicted
+++ resolved
@@ -47,19 +47,6 @@
         self.kFunctor      = ipDiffim.PsfMatchingFunctorF(self.basisList, self.H)
 
         # known input images
-<<<<<<< HEAD
-        defDataDir = eups.productDir('afwdata')
-        defSciencePath = os.path.join(defDataDir, "DC3a-Sim", "sci", "v26-e0",
-                                      "v26-e0-c011-a00.sci")
-        defTemplatePath = os.path.join(defDataDir, "DC3a-Sim", "sci", "v5-e0",
-                                       "v5-e0-c011-a00.sci")
-        self.scienceImage   = afwImage.ExposureF(defSciencePath)
-        self.templateImage  = afwImage.ExposureF(defTemplatePath)
-        self.templateImage  = ipDiffim.warpTemplateExposure(self.templateImage, self.scienceImage, self.policy)
-
-        # image statistics
-        self.dStats  = ipDiffim.ImageStatisticsF()
-=======
         self.defDataDir = eups.productDir('afwdata')
         if self.defDataDir:
             defSciencePath = os.path.join(self.defDataDir, "DC3a-Sim", "sci", "v26-e0",
@@ -68,25 +55,10 @@
                                            "v5-e0-c011-a00.sci")
             self.scienceImage   = afwImage.ExposureF(defSciencePath)
             self.templateImage  = afwImage.ExposureF(defTemplatePath)
-            
-            # Remap the template to the image; replace self.templateImage with warped image
-            wKernel = afwMath.makeWarpingKernel('lanczos4')
-            self.remappedImage = self.templateImage.Factory(
-                self.scienceImage.getWidth(), 
-                self.scienceImage.getHeight(),
-                self.scienceImage.getWcs())
-            self.remappedImage.getMaskedImage().setXY0( self.scienceImage.getMaskedImage().getXY0() )
-            afwMath.warpExposure(self.remappedImage, 
-                                 self.templateImage, 
-                                 wKernel)
-            self.templateImage = self.remappedImage
-            
-            # edge bit
-            self.edgeBit = afwImage.MaskU().getMaskPlane('EDGE')
+            self.templateImage  = ipDiffim.warpTemplateExposure(self.templateImage, self.scienceImage, self.policy)
             
             # image statistics
             self.dStats  = ipDiffim.ImageStatisticsF()
->>>>>>> bc154744
         
     def tearDown(self):
         del self.policy
