--- conflicted
+++ resolved
@@ -115,17 +115,10 @@
         # First order term has zero spatial variation and sum = kernel sum
         kp1par0 = spatialKernel1.getSpatialFunctionList()[0].getParameters()
         kp2par0 = spatialKernel2.getSpatialFunctionList()[0].getParameters()
-<<<<<<< HEAD
         self.assertAlmostEqual(kp1par0[0], kp2par0[0], delta=1e-5)
         for i in range(1, len(kp1par0)):
             self.assertAlmostEqual(kp1par0[i], 0.0, delta=1e-5)
             self.assertAlmostEqual(kp1par0[i], kp2par0[i], delta=1e-5)
-=======
-        self.assertTrue(abs(kp1par0[0]-kp2par0[0]) < 10**-5)
-        for i in range(1, len(kp1par0)):
-            self.assertTrue(abs(kp1par0[i]) < 10**-5)
-            self.assertTrue(abs(kp1par0[i]-kp2par0[i]) < 10**-5)
->>>>>>> f13bc332
 
         if fitForBackground:
             # Nterms (zeroth order model)
@@ -133,7 +126,6 @@
             self.assertEqual(backgroundModel2.getNParameters(), 1)
 
             # Same value of function coefficients (different to 0.001 level)
-<<<<<<< HEAD
             self.assertAlmostEqual(backgroundModel1.getParameters()[0],
                                    backgroundModel2.getParameters()[0], delta=1e-3)
 
@@ -142,15 +134,6 @@
 
             # At at different location within image
             self.assertAlmostEqual(backgroundModel1(10, 10), backgroundModel2(10, 10), delta=1e-3)
-=======
-            self.assertTrue(abs(backgroundModel1.getParameters()[0]-backgroundModel2.getParameters()[0]) < 10**-3)
-
-            # Functions evaluate to same value at origin (0.001 difference)
-            self.assertTrue(abs(backgroundModel1(0, 0)-backgroundModel2(0, 0)) < 10**-3)
-
-            # At at different location within image
-            self.assertTrue(abs(backgroundModel1(10, 10)-backgroundModel2(10, 10)) < 10**-3)
->>>>>>> f13bc332
 
         else:
             # More improtant is the kernel needs to be then same when realized at a coordinate
@@ -158,17 +141,10 @@
             kim2 = afwImage.ImageD(spatialKernel2.getDimensions())
             ksum1 = spatialKernel1.computeImage(kim1, False, 0.0, 0.0)
             ksum2 = spatialKernel2.computeImage(kim2, False, 0.0, 0.0)
-<<<<<<< HEAD
             self.assertAlmostEqual(ksum1, ksum2, delta=1e-5)
             for y in range(kim1.getHeight()):
                 for x in range(kim1.getHeight()):
                     self.assertAlmostEqual(kim1.get(x, y), kim2.get(x, y), delta=1e-1)
-=======
-            self.assertTrue(abs(ksum1-ksum2) < 10**-5)
-            for y in range(kim1.getHeight()):
-                for x in range(kim1.getHeight()):
-                    self.assertTrue(abs(kim1.get(x, y)-kim2.get(x, y)) < 10**-1)
->>>>>>> f13bc332
 
             # Nterms (zeroth order)
             self.assertEqual(backgroundModel1.getNParameters(), 1)
@@ -251,13 +227,8 @@
                 cand2 = ipDiffim.cast_KernelCandidateF(kernelCellSet2.getCandidateById(cand1.getId()+count))
 
                 # positions are nearly the same (different at the 0.01 pixel level)
-<<<<<<< HEAD
                 self.assertAlmostEqual(cand1.getXCenter(), cand2.getXCenter(), delta=1e-1)
                 self.assertAlmostEqual(cand1.getYCenter(), cand2.getYCenter() + self.offset, delta=1e-1)
-=======
-                self.assertTrue(abs(cand1.getXCenter()-cand2.getXCenter()) < 10**-1)
-                self.assertTrue(abs(cand1.getYCenter()-(cand2.getYCenter() + self.offset)) < 10**-1)
->>>>>>> f13bc332
 
                 # kernels are the same
                 im1   = cand1.getKernelImage(ipDiffim.KernelCandidateF.RECENT)
@@ -273,11 +244,7 @@
         bgp2 = backgroundModel2.getParameters()
 
         # first term = kernel sum, 0, 0
-<<<<<<< HEAD
         self.assertAlmostEqual(skp1[0][0], skp2[0][0], delta=1e-6)
-=======
-        self.assertTrue(abs(skp1[0][0]-skp2[0][0]) < 10**-6)
->>>>>>> f13bc332
 
         # On other terms, the spatial terms are the same, the zpt terms are different
         for nk in range(1, len(skp1)):
@@ -287,27 +254,16 @@
                 self.assertNotEqual(skp1[nk][0], skp2[nk][0])
             elif poly == 'chebyshev1':
                 # Cheby remaps coords, so model should be the same!
-<<<<<<< HEAD
                 self.assertAlmostEqual(skp1[nk][0], skp2[nk][0], delta=1e-4)
-=======
-                self.assertTrue(abs(skp1[nk][0]-skp2[nk][0]) < 10**-4)
->>>>>>> f13bc332
             else:
                 self.fail()
 
             # Spatial terms
             for np in range(1, len(skp1[nk])):
-<<<<<<< HEAD
                 self.assertAlmostEqual(skp1[nk][np], skp2[nk][np], delta=1e-4)
 
         for np in range(len(bgp1)):
             self.assertAlmostEqual(bgp1[np], bgp2[np], delta=1e-4)
-=======
-                self.assertTrue(abs(skp1[nk][np]-skp2[nk][np]) < 10**-4)
-
-        for np in range(len(bgp1)):
-            self.assertTrue(abs(bgp1[np]-bgp2[np]) < 10**-4)
->>>>>>> f13bc332
 
 #####
 
