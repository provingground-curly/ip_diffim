--- conflicted
+++ resolved
@@ -204,9 +204,7 @@
 
     # switch image you convolve
     if invert:
-        tmp                 = templateMaskedImage
-        templateMaskedImage = scienceMaskedImage
-        scienceMaskedImage  = tmp
+        (scienceMaskedImage, templateMaskedImage) = (templateMaskedImage, scienceMaskedImage)
     
 
     # Set up grid for spatial model
@@ -303,27 +301,19 @@
         # Throw exception!
         pass
 
-<<<<<<< HEAD
     log.log(pexLog.Log.INFO, "Ending kernel")
 
     log.log(pexLog.Log.INFO, "Starting convolve")
 
-=======
->>>>>>> bf0075b9
     if policy.exists("backgroundPolicy"):
         background = 0                  # no need to subtract a background in subtraction as we'll do so in a moment
     else:
         background = bgFunction
         
-<<<<<<< HEAD
     differenceMaskedImage = ipDiffim.convolveAndSubtract(templateMaskedImage,
                                                          scienceMaskedImage, sKernel, background)
 
     log.log(pexLog.Log.INFO, "Ending convolve")
-=======
-    differenceMaskedImage = ipDiffim.convolveAndSubtract(templateMaskedImage.getImage(),
-                                                         scienceMaskedImage, sKernel, background)
->>>>>>> bf0075b9
 
     #
     # Maybe subtract a background model from the difference image
